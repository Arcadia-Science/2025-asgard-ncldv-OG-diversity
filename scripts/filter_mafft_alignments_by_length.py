import pandas as pd
import numpy as np
<<<<<<< HEAD
from Bio import AlignIO, SeqIO
=======
import os
import glob
from Bio import AlignIO, SeqIO
from Bio.Seq import Seq
from Bio.SeqRecord import SeqRecord
>>>>>>> fde73e8e
from tqdm.auto import tqdm
import logging
from pathlib import Path
import argparse

# --- Setup Logging ---
logger = logging.getLogger(__name__)
if not logger.handlers:
    logger.setLevel(logging.INFO)
    console_handler = logging.StreamHandler()
    log_formatter = logging.Formatter('%(asctime)s [%(levelname)s] %(filename)s.%(funcName)s - %(message)s', datefmt='%Y-%m-%d %H:%M:%S')
    console_handler.setFormatter(log_formatter)
    logger.addHandler(console_handler)
    logger.propagate = False
else:
    for handler in logger.handlers:
        if handler.level > logging.INFO:
             handler.setLevel(logging.INFO)
<<<<<<< HEAD
    if logger.level > logging.INFO:
        logger.setLevel(logging.INFO)
=======
    if logger.level > logging.INFO : logger.setLevel(logging.INFO)
>>>>>>> fde73e8e

def parse_arguments() -> argparse.Namespace:
    """Parse command-line arguments."""
    parser = argparse.ArgumentParser(
        description="Filter MAFFT alignments based on sequence length.",
        formatter_class=argparse.ArgumentDefaultsHelpFormatter
    )
    parser.add_argument(
        "--input-dir",
        type=Path,
        required=True,
        help="Input directory containing MAFFT alignment files."
    )
    parser.add_argument(
        "--output-dir",
        type=Path,
        required=True,
        help="Output directory for length-filtered alignment files."
    )
    parser.add_argument(
        "--summary-log",
        type=Path,
        default=None,
        help="Path to save the summary log CSV file. Defaults to 'length_filtering_log.csv' in the output directory."
    )
    parser.add_argument(
        "--min-length-perc",
        type=float,
        default=70.0,
        help="Minimum length percentage of the median non-gap length to keep a sequence."
    )
    parser.add_argument(
        "--min-abs-length",
        type=int,
        default=0,
        help="Minimum absolute non-gap length to keep a sequence. Overrides percentage if higher."
    )
    parser.add_argument(
        "--input-suffix",
        type=str,
        default=".aln",
        help="Suffix of input alignment files."
    )
    parser.add_argument(
        "--output-suffix",
        type=str,
        default="_len_filtered.aln",
        help="Suffix for output filtered alignment files."
    )
    return parser.parse_args()

def calculate_non_gap_length(seq_str: str) -> int:
    """Calculates the number of non-gap characters in a sequence string."""
    return len(seq_str.replace('-', ''))

def main():
    """Main execution function."""
    args = parse_arguments()

    # If summary log is not specified, create it in the output directory
    summary_log_file = args.summary_log
    if summary_log_file is None:
        summary_log_file = args.output_dir / "length_filtering_log.csv"

    logger.info("Starting Length-Based Filtering of MAFFT Aligned Sequences...")
    logger.info(f"Input MAFFT directory: {args.input_dir}")
    logger.info(f"Output directory for length-filtered alignments: {args.output_dir}")
    logger.info(f"Keeping sequences >= {args.min_length_perc}% of median non-gap length.")
    if args.min_abs_length > 0:
        logger.info(f"Additionally, keeping sequences with absolute non-gap length >= {args.min_abs_length} AAs.")

    args.output_dir.mkdir(parents=True, exist_ok=True)

    alignment_files = sorted(list(args.input_dir.glob(f"*{args.input_suffix}")))
    
    if not alignment_files:
        logger.warning(f"No alignment files found in '{args.input_dir}' with pattern '*{args.input_suffix}'. Exiting.")
        return

    logger.info(f"Found {len(alignment_files)} alignment files to process.")
    filtering_summary_log = []

    for aln_filepath_obj in tqdm(alignment_files, desc="Filtering Alignments by Length"):
        base_aln_filename = aln_filepath_obj.name
        
        # Extract OG ID
        identifier_parts = base_aln_filename.split('.')
        if len(identifier_parts) > 1 and base_aln_filename.endswith(args.input_suffix):
            og_id_for_log = base_aln_filename[:-len(args.input_suffix)]
        else:
            og_id_for_log = aln_filepath_obj.stem

        logger.debug(f"Processing: {base_aln_filename} for OG: {og_id_for_log}")

        try:
            alignment_records = list(AlignIO.read(aln_filepath_obj, "fasta"))
            if not alignment_records: 
                logger.warning(f"Alignment file '{base_aln_filename}' is empty or could not be read. Skipping.")
                filtering_summary_log.append({"Orthogroup": og_id_for_log, "Initial_Seqs": 0, "Median_NonGap_Length": np.nan,
                                          "Threshold_Length_Used": np.nan, "Seqs_After_Length_Filter": 0, "Status": "Empty/Unreadable"})
                continue

            initial_seq_count = len(alignment_records)
            
            seq_data_for_filtering = [{'record': r, 'non_gap_length': calculate_non_gap_length(str(r.seq))} for r in alignment_records]
            
            df_seq_lengths = pd.DataFrame(seq_data_for_filtering)
            
            if df_seq_lengths.empty or df_seq_lengths['non_gap_length'].isnull().all():
                 logger.warning(f"Could not calculate non-gap lengths for sequences in '{base_aln_filename}'. Skipping OG.")
                 filtering_summary_log.append({"Orthogroup": og_id_for_log, "Initial_Seqs": initial_seq_count, "Median_NonGap_Length": np.nan,
                                           "Threshold_Length_Used": np.nan, "Seqs_After_Length_Filter": 0, "Status": "Non-gap length calculation failed"})
                 continue

            median_non_gap_length = df_seq_lengths['non_gap_length'].median()
            length_threshold_percent_based = (args.min_length_perc / 100.0) * median_non_gap_length
            
            final_length_threshold = max(length_threshold_percent_based, args.min_abs_length)
            
            logger.debug(f"OG {og_id_for_log}: Median non-gap len: {median_non_gap_length:.0f}, "
                         f"Threshold due to %: {length_threshold_percent_based:.0f}, Final Threshold: {final_length_threshold:.0f}")

            filtered_records = [
                item['record'] for item in seq_data_for_filtering if item['non_gap_length'] >= final_length_threshold
            ]
            
            num_after_filter = len(filtered_records)
            logger.info(f"OG {og_id_for_log}: Initial: {initial_seq_count}, Kept after length filter: {num_after_filter}")
            
            filtering_summary_log.append({
                "Orthogroup": og_id_for_log, 
                "Initial_Seqs": initial_seq_count, 
                "Median_NonGap_Length": round(median_non_gap_length, 1) if pd.notna(median_non_gap_length) else np.nan,
                "Threshold_Length_Used": round(final_length_threshold, 1) if pd.notna(final_length_threshold) else np.nan,
                "Seqs_After_Length_Filter": num_after_filter,
                "Status": "Processed"
            })

            if num_after_filter >= 2: 
                output_filtered_filename = args.output_dir / f"{og_id_for_log}{args.output_suffix}"
                try:
                    SeqIO.write(filtered_records, output_filtered_filename, "fasta")
                except Exception as e:
                    logger.error(f"Error writing length-filtered FASTA for OG {og_id_for_log}: {e}")
            elif num_after_filter > 0:
                logger.warning(f"OG {og_id_for_log}: Only {num_after_filter} sequence(s) remained after length filtering. Not writing file as < 2 sequences.")
            else:
                logger.warning(f"No sequences remained for OG {og_id_for_log} after length filtering. No file written.")

        except Exception as e:
            logger.error(f"Failed to process alignment file '{base_aln_filename}': {e}", exc_info=True)
            filtering_summary_log.append({"Orthogroup": og_id_for_log, "Initial_Seqs": "Error", "Median_NonGap_Length": np.nan,
                                      "Threshold_Length_Used": np.nan, "Seqs_After_Length_Filter": "Error", "Status": "Processing Error"})
    
    if filtering_summary_log:
        df_summary = pd.DataFrame(filtering_summary_log)
        try:
            df_summary.to_csv(summary_log_file, index=False)
            logger.info(f"Length filtering summary log saved to: {summary_log_file}")
        except Exception as e:
            logger.error(f"Could not save length filtering summary log: {e}")

    logger.info(f"Length-based filtering finished. Filtered alignments are in: {args.output_dir}")
    logger.info(f"Next step: Run 'refine_alignments.py' on alignments in '{args.output_dir}'.")

if __name__ == "__main__":
    main()<|MERGE_RESOLUTION|>--- conflicted
+++ resolved
@@ -1,14 +1,11 @@
 import pandas as pd
 import numpy as np
-<<<<<<< HEAD
 from Bio import AlignIO, SeqIO
-=======
 import os
 import glob
 from Bio import AlignIO, SeqIO
 from Bio.Seq import Seq
 from Bio.SeqRecord import SeqRecord
->>>>>>> fde73e8e
 from tqdm.auto import tqdm
 import logging
 from pathlib import Path
@@ -27,12 +24,9 @@
     for handler in logger.handlers:
         if handler.level > logging.INFO:
              handler.setLevel(logging.INFO)
-<<<<<<< HEAD
     if logger.level > logging.INFO:
         logger.setLevel(logging.INFO)
-=======
     if logger.level > logging.INFO : logger.setLevel(logging.INFO)
->>>>>>> fde73e8e
 
 def parse_arguments() -> argparse.Namespace:
     """Parse command-line arguments."""
